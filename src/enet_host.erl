--- conflicted
+++ resolved
@@ -258,13 +258,10 @@
     end,
 
     Packet = [PH_Checksum, Commands],
-<<<<<<< HEAD
+  
+    ?DBG_PACKET("<< send udp ~w ~n", [Packet]),  
     ok = Transport:send(Socket, RIP, RPort, Packet),
-=======
-    ?DBG_PACKET("<< send udp ~w ~n", [Packet]),
-    ok = gen_udp:send(S#state.socket, RIP, RPort, Packet),
->>>>>>> c5a990f8
-
+  
     {reply, {sent_time, SentTime}, S#state{connect_id=ConnectID}}.
 
 
